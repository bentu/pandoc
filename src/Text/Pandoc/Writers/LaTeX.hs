{-# LANGUAGE OverloadedStrings, ScopedTypeVariables,
             PatternGuards #-}
{-
Copyright (C) 2006-2014 John MacFarlane <jgm@berkeley.edu>

This program is free software; you can redistribute it and/or modify
it under the terms of the GNU General Public License as published by
the Free Software Foundation; either version 2 of the License, or
(at your option) any later version.

This program is distributed in the hope that it will be useful,
but WITHOUT ANY WARRANTY; without even the implied warranty of
MERCHANTABILITY or FITNESS FOR A PARTICULAR PURPOSE.  See the
GNU General Public License for more details.

You should have received a copy of the GNU General Public License
along with this program; if not, write to the Free Software
Foundation, Inc., 59 Temple Place, Suite 330, Boston, MA  02111-1307  USA
-}

{- |
   Module      : Text.Pandoc.Writers.LaTeX
   Copyright   : Copyright (C) 2006-2014 John MacFarlane
   License     : GNU GPL, version 2 or above

   Maintainer  : John MacFarlane <jgm@berkeley.edu>
   Stability   : alpha
   Portability : portable

Conversion of 'Pandoc' format into LaTeX.
-}
module Text.Pandoc.Writers.LaTeX ( writeLaTeX ) where
import Text.Pandoc.Definition
import Text.Pandoc.Walk
import Text.Pandoc.Shared
import Text.Pandoc.Writers.Shared
import Text.Pandoc.Options
import Text.Pandoc.Templates
import Text.Printf ( printf )
import Network.URI ( isURI, unEscapeString )
import Data.List ( (\\), isSuffixOf, isInfixOf, stripPrefix,
                   isPrefixOf, intercalate, intersperse )
import Data.Char ( toLower, isPunctuation, isAscii, isLetter, isDigit, ord )
import Data.Maybe ( fromMaybe )
import Control.Applicative ((<|>))
import Control.Monad.State
import Text.Pandoc.Pretty
import Text.Pandoc.Slides
import Text.Pandoc.Highlighting (highlight, styleToLaTeX,
                                 formatLaTeXInline, formatLaTeXBlock,
                                 toListingsLanguage)

data WriterState =
  WriterState { stInNote        :: Bool          -- true if we're in a note
              , stInQuote       :: Bool          -- true if in a blockquote
              , stInMinipage    :: Bool          -- true if in minipage
              , stInHeading     :: Bool          -- true if in a section heading
              , stNotes         :: [Doc]         -- notes in a minipage
              , stOLLevel       :: Int           -- level of ordered list nesting
              , stOptions       :: WriterOptions -- writer options, so they don't have to be parameter
              , stVerbInNote    :: Bool          -- true if document has verbatim text in note
              , stTable         :: Bool          -- true if document has a table
              , stStrikeout     :: Bool          -- true if document has strikeout
              , stUrl           :: Bool          -- true if document has visible URL link
              , stGraphics      :: Bool          -- true if document contains images
              , stLHS           :: Bool          -- true if document has literate haskell code
              , stBook          :: Bool          -- true if document uses book or memoir class
              , stCsquotes      :: Bool          -- true if document uses csquotes
              , stHighlighting  :: Bool          -- true if document has highlighted code
              , stIncremental   :: Bool          -- true if beamer lists should be displayed bit by bit
              , stInternalLinks :: [String]      -- list of internal link targets
              , stUsesEuro      :: Bool          -- true if euro symbol used
              }

-- | Convert Pandoc to LaTeX.
writeLaTeX :: WriterOptions -> Pandoc -> String
writeLaTeX options document =
  evalState (pandocToLaTeX options document) $
  WriterState { stInNote = False, stInQuote = False,
                stInMinipage = False, stInHeading = False,
                stNotes = [], stOLLevel = 1,
                stOptions = options, stVerbInNote = False,
                stTable = False, stStrikeout = False,
                stUrl = False, stGraphics = False,
                stLHS = False, stBook = writerChapters options,
                stCsquotes = False, stHighlighting = False,
                stIncremental = writerIncremental options,
                stInternalLinks = [], stUsesEuro = False }

pandocToLaTeX :: WriterOptions -> Pandoc -> State WriterState String
pandocToLaTeX options (Pandoc meta blocks) = do
  -- Strip off final 'references' header if --natbib or --biblatex
  let method = writerCiteMethod options
  let blocks' = if method == Biblatex || method == Natbib
                   then case reverse blocks of
                             (Div (_,["references"],_) _):xs -> reverse xs
                             _ -> blocks
                   else blocks
  -- see if there are internal links
  let isInternalLink (Link _ ('#':xs,_))  = [xs]
      isInternalLink _                    = []
  modify $ \s -> s{ stInternalLinks = query isInternalLink blocks' }
  let template = writerTemplate options
  -- set stBook depending on documentclass
  let bookClasses = ["memoir","book","report","scrreprt","scrbook"]
  case lookup "documentclass" (writerVariables options) of
         Just x  | x `elem` bookClasses -> modify $ \s -> s{stBook = True}
                 | otherwise            -> return ()
         Nothing | any (\x -> "\\documentclass" `isPrefixOf` x &&
                          (any (`isSuffixOf` x) bookClasses))
                          (lines template) -> modify $ \s -> s{stBook = True}
                 | otherwise               -> return ()
  -- check for \usepackage...{csquotes}; if present, we'll use
  -- \enquote{...} for smart quotes:
  when ("{csquotes}" `isInfixOf` template) $
    modify $ \s -> s{stCsquotes = True}
  let colwidth = if writerWrapText options
                    then Just $ writerColumns options
                    else Nothing
  metadata <- metaToJSON options
              (fmap (render colwidth) . blockListToLaTeX)
              (fmap (render colwidth) . inlineListToLaTeX)
              meta
  let (blocks'', lastHeader) = if writerCiteMethod options == Citeproc then
                                 (blocks', [])
                               else case last blocks' of
                                 Header 1 _ il -> (init blocks', il)
                                 _             -> (blocks', [])
  blocks''' <- if writerBeamer options
                  then toSlides blocks''
                  else return blocks''
  body <- mapM (elementToLaTeX options) $ hierarchicalize blocks'''
  (biblioTitle :: String) <- liftM (render colwidth) $ inlineListToLaTeX lastHeader
  let main = render colwidth $ vsep body
  st <- get
  titleMeta <- stringToLaTeX TextString $ stringify $ docTitle meta
  authorsMeta <- mapM (stringToLaTeX TextString . stringify) $ docAuthors meta
  let context  =  defField "toc" (writerTableOfContents options) $
                  defField "toc-depth" (show (writerTOCDepth options -
                                              if stBook st
                                                 then 1
                                                 else 0)) $
                  defField "body" main $
                  defField "title-meta" titleMeta $
                  defField "author-meta" (intercalate "; " authorsMeta) $
                  defField "documentclass" (if writerBeamer options
                                               then ("beamer" :: String)
                                               else if stBook st
                                                    then "book"
                                                    else "article") $
                  defField "verbatim-in-note" (stVerbInNote st) $
                  defField "tables" (stTable st) $
                  defField "strikeout" (stStrikeout st) $
                  defField "url" (stUrl st) $
                  defField "numbersections" (writerNumberSections options) $
                  defField "lhs" (stLHS st) $
                  defField "graphics" (stGraphics st) $
                  defField "book-class" (stBook st) $
                  defField "euro" (stUsesEuro st) $
                  defField "listings" (writerListings options || stLHS st) $
                  defField "beamer" (writerBeamer options) $
                  defField "mainlang" (maybe "" (reverse . takeWhile (/=',') . reverse)
                                (lookup "lang" $ writerVariables options)) $
                  (if stHighlighting st
                      then defField "highlighting-macros" (styleToLaTeX
                                $ writerHighlightStyle options )
                      else id) $
                  (case writerCiteMethod options of
                         Natbib   -> defField "biblio-title" biblioTitle .
                                     defField "natbib" True
                         Biblatex -> defField "biblio-title" biblioTitle .
                                     defField "biblatex" True
                         _        -> id) $
                  metadata
  return $ if writerStandalone options
              then renderTemplate' template context
              else main

-- | Convert Elements to LaTeX
elementToLaTeX :: WriterOptions -> Element -> State WriterState Doc
elementToLaTeX _ (Blk block) = blockToLaTeX block
elementToLaTeX opts (Sec level _ (id',classes,_) title' elements) = do
  modify $ \s -> s{stInHeading = True}
  header' <- sectionHeader ("unnumbered" `elem` classes) id' level title'
  modify $ \s -> s{stInHeading = False}
  innerContents <- mapM (elementToLaTeX opts) elements
  return $ vsep (header' : innerContents)

data StringContext = TextString
                   | URLString
                   | CodeString
                   deriving (Eq)

-- escape things as needed for LaTeX
stringToLaTeX :: StringContext -> String -> State WriterState String
stringToLaTeX  _     []     = return ""
stringToLaTeX  ctx (x:xs) = do
  opts <- gets stOptions
  rest <- stringToLaTeX ctx xs
  let ligatures = writerTeXLigatures opts && ctx == TextString
  let isUrl = ctx == URLString
  when (x == '€') $
     modify $ \st -> st{ stUsesEuro = True }
  return $
    case x of
       '€' -> "\\euro{}" ++ rest
       '{' -> "\\{" ++ rest
       '}' -> "\\}" ++ rest
       '$' -> "\\$" ++ rest
       '%' -> "\\%" ++ rest
       '&' -> "\\&" ++ rest
       '_' | not isUrl -> "\\_" ++ rest
       '#' -> "\\#" ++ rest
       '-' | not isUrl -> case xs of
                   -- prevent adjacent hyphens from forming ligatures
                   ('-':_) -> "-\\/" ++ rest
                   _       -> '-' : rest
       '~' | not isUrl -> "\\textasciitilde{}" ++ rest
       '^' -> "\\^{}" ++ rest
       '\\'| isUrl     -> '/' : rest  -- NB. / works as path sep even on Windows
           | otherwise -> "\\textbackslash{}" ++ rest
       '|' -> "\\textbar{}" ++ rest
       '<' -> "\\textless{}" ++ rest
       '>' -> "\\textgreater{}" ++ rest
       '[' -> "{[}" ++ rest  -- to avoid interpretation as
       ']' -> "{]}" ++ rest  -- optional arguments
       '\'' | ctx == CodeString -> "\\textquotesingle{}" ++ rest
       '\160' -> "~" ++ rest
       '\x2026' -> "\\ldots{}" ++ rest
       '\x2018' | ligatures -> "`" ++ rest
       '\x2019' | ligatures -> "'" ++ rest
       '\x201C' | ligatures -> "``" ++ rest
       '\x201D' | ligatures -> "''" ++ rest
       '\x2014' | ligatures -> "---" ++ rest
       '\x2013' | ligatures -> "--" ++ rest
       _        -> x : rest

toLabel :: String -> State WriterState String
toLabel z = go `fmap` stringToLaTeX URLString z
 where go [] = ""
       go (x:xs)
         | (isLetter x || isDigit x) && isAscii x = x:go xs
         | elem x "-+=:;." = x:go xs
         | otherwise = "ux" ++ printf "%x" (ord x) ++ go xs

-- | Puts contents into LaTeX command.
inCmd :: String -> Doc -> Doc
inCmd cmd contents = char '\\' <> text cmd <> braces contents

toSlides :: [Block] -> State WriterState [Block]
toSlides bs = do
  opts <- gets stOptions
  let slideLevel = fromMaybe (getSlideLevel bs) $ writerSlideLevel opts
  let bs' = prepSlides slideLevel bs
  concat `fmap` (mapM (elementToBeamer slideLevel) $ hierarchicalize bs')

elementToBeamer :: Int -> Element -> State WriterState [Block]
elementToBeamer _slideLevel (Blk b) = return [b]
elementToBeamer slideLevel  (Sec lvl _num (ident,classes,kvs) tit elts)
  | lvl >  slideLevel = do
      bs <- concat `fmap` mapM (elementToBeamer slideLevel) elts
      return $ Para ( RawInline "latex" "\\begin{block}{"
                    : tit ++ [RawInline "latex" "}"] )
             : bs ++ [RawBlock "latex" "\\end{block}"]
  | lvl <  slideLevel = do
      bs <- concat `fmap` mapM (elementToBeamer slideLevel) elts
      return $ (Header lvl (ident,classes,kvs) tit) : bs
  | otherwise = do -- lvl == slideLevel
      -- note: [fragile] is required or verbatim breaks
      let hasCodeBlock (CodeBlock _ _) = [True]
          hasCodeBlock _               = []
      let hasCode (Code _ _) = [True]
          hasCode _          = []
      opts <- gets stOptions
      let fragile = not $ null $ query hasCodeBlock elts ++
                                     if writerListings opts
                                        then query hasCode elts
                                        else []
      let allowframebreaks = "allowframebreaks" `elem` classes
      let optionslist = ["fragile" | fragile] ++
                        ["allowframebreaks" | allowframebreaks]
      let options = if null optionslist
                       then ""
                       else "[" ++ intercalate "," optionslist ++ "]"
      let slideStart = Para $ RawInline "latex" ("\\begin{frame}" ++ options) :
                if tit == [Str "\0"]  -- marker for hrule
                   then []
                   else (RawInline "latex" "{") : tit ++ [RawInline "latex" "}"]
      let slideEnd = RawBlock "latex" "\\end{frame}"
      -- now carve up slide into blocks if there are sections inside
      bs <- concat `fmap` mapM (elementToBeamer slideLevel) elts
      return $ slideStart : bs ++ [slideEnd]

isListBlock :: Block -> Bool
isListBlock (BulletList _)     = True
isListBlock (OrderedList _ _)  = True
isListBlock (DefinitionList _) = True
isListBlock _                  = False

isLineBreakOrSpace :: Inline -> Bool
isLineBreakOrSpace LineBreak = True
isLineBreakOrSpace Space = True
isLineBreakOrSpace _ = False

-- | Convert Pandoc block element to LaTeX.
blockToLaTeX :: Block     -- ^ Block to convert
             -> State WriterState Doc
blockToLaTeX Null = return empty
blockToLaTeX (Div (identifier,classes,_) bs) = do
  beamer <- writerBeamer `fmap` gets stOptions
  ref <- toLabel identifier
  let linkAnchor = if null identifier
                      then empty
                      else "\\hyperdef{}" <> braces (text ref) <> "{}"
  contents <- blockListToLaTeX bs
  if beamer && "notes" `elem` classes  -- speaker notes
     then return $ "\\note" <> braces contents
     else return (linkAnchor $$ contents)
blockToLaTeX (Plain lst) =
  inlineListToLaTeX $ dropWhile isLineBreakOrSpace lst
-- title beginning with fig: indicates that the image is a figure
blockToLaTeX (Para [Image txt (src,'f':'i':'g':':':tit)]) = do
  inNote <- gets stInNote
  capt <- inlineListToLaTeX txt
  img <- inlineToLaTeX (Image txt (src,tit))
  return $ if inNote
              -- can't have figures in notes
              then "\\begin{center}" $$ img $+$ capt $$ "\\end{center}"
              else "\\begin{figure}[htbp]" $$ "\\centering" $$ img $$
                      ("\\caption" <> braces capt) $$ "\\end{figure}"
-- . . . indicates pause in beamer slides
blockToLaTeX (Para [Str ".",Space,Str ".",Space,Str "."]) = do
  beamer <- writerBeamer `fmap` gets stOptions
  if beamer
     then blockToLaTeX (RawBlock "latex" "\\pause")
     else inlineListToLaTeX [Str ".",Space,Str ".",Space,Str "."]
blockToLaTeX (Para lst) =
  inlineListToLaTeX $ dropWhile isLineBreakOrSpace lst
blockToLaTeX (BlockQuote lst) = do
  beamer <- writerBeamer `fmap` gets stOptions
  case lst of
       [b] | beamer && isListBlock b -> do
         oldIncremental <- gets stIncremental
         modify $ \s -> s{ stIncremental = not oldIncremental }
         result <- blockToLaTeX b
         modify $ \s -> s{ stIncremental = oldIncremental }
         return result
       _ -> do
         oldInQuote <- gets stInQuote
         modify (\s -> s{stInQuote = True})
         contents <- blockListToLaTeX lst
         modify (\s -> s{stInQuote = oldInQuote})
         return $ "\\begin{quote}" $$ contents $$ "\\end{quote}"
blockToLaTeX (CodeBlock (identifier,classes,keyvalAttr) str) = do
  opts <- gets stOptions
  ref <- toLabel identifier
  let linkAnchor = if null identifier
                      then empty
                      else "\\hyperdef{}" <> braces (text ref) <>
                                braces ("\\label" <> braces (text ref))
  let lhsCodeBlock = do
        modify $ \s -> s{ stLHS = True }
        return $ flush (linkAnchor $$ "\\begin{code}" $$ text str $$
                            "\\end{code}") $$ cr
  let rawCodeBlock = do
        st <- get
        env <- if stInNote st
                  then modify (\s -> s{ stVerbInNote = True }) >>
                       return "Verbatim"
                  else return "verbatim"
        return $ flush (linkAnchor $$ text ("\\begin{" ++ env ++ "}") $$
                 text str $$ text ("\\end{" ++ env ++ "}")) <> cr
  let listingsCodeBlock = do
        st <- get
        let params = if writerListings (stOptions st)
                     then (case getListingsLanguage classes of
                                Just l  -> [ "language=" ++ l ]
                                Nothing -> []) ++
                          [ "numbers=left" | "numberLines" `elem` classes
                             || "number" `elem` classes
                             || "number-lines" `elem` classes ] ++
                          [ (if key == "startFrom"
                                then "firstnumber"
                                else key) ++ "=" ++ attr |
                                (key,attr) <- keyvalAttr ] ++
                          (if identifier == ""
                                then []
                                else [ "label=" ++ ref ])

                     else []
            printParams
                | null params = empty
                | otherwise   = brackets $ hcat (intersperse ", " (map text params))
        return $ flush ("\\begin{lstlisting}" <> printParams $$ text str $$
                 "\\end{lstlisting}") $$ cr
  let highlightedCodeBlock =
        case highlight formatLaTeXBlock ("",classes,keyvalAttr) str of
               Nothing -> rawCodeBlock
               Just  h -> modify (\st -> st{ stHighlighting = True }) >>
                          return (flush $ linkAnchor $$ text h)
  case () of
     _ | isEnabled Ext_literate_haskell opts && "haskell" `elem` classes &&
         "literate" `elem` classes                      -> lhsCodeBlock
       | writerListings opts                            -> listingsCodeBlock
       | writerHighlight opts && not (null classes)     -> highlightedCodeBlock
       | otherwise                                      -> rawCodeBlock
blockToLaTeX (RawBlock f x)
  | f == Format "latex" || f == Format "tex"
                        = return $ text x
  | otherwise           = return empty
blockToLaTeX (BulletList []) = return empty  -- otherwise latex error
blockToLaTeX (BulletList lst) = do
  incremental <- gets stIncremental
  let inc = if incremental then "[<+->]" else ""
  items <- mapM listItemToLaTeX lst
  let spacing = if isTightList lst
                   then text "\\itemsep1pt\\parskip0pt\\parsep0pt"
                   else empty
  return $ text ("\\begin{itemize}" ++ inc) $$ spacing $$ vcat items $$
             "\\end{itemize}"
blockToLaTeX (OrderedList _ []) = return empty -- otherwise latex error
blockToLaTeX (OrderedList (start, numstyle, numdelim) lst) = do
  st <- get
  let inc = if stIncremental st then "[<+->]" else ""
  let oldlevel = stOLLevel st
  put $ st {stOLLevel = oldlevel + 1}
  items <- mapM listItemToLaTeX lst
  modify (\s -> s {stOLLevel = oldlevel})
  let tostyle x = case numstyle of
                       Decimal      -> "\\arabic" <> braces x
                       UpperRoman   -> "\\Roman" <> braces x
                       LowerRoman   -> "\\roman" <> braces x
                       UpperAlpha   -> "\\Alph" <> braces x
                       LowerAlpha   -> "\\alph" <> braces x
                       Example      -> "\\arabic" <> braces x
                       DefaultStyle -> "\\arabic" <> braces x
  let todelim x = case numdelim of
                       OneParen    -> x <> ")"
                       TwoParens   -> parens x
                       Period      -> x <> "."
                       _           -> x <> "."
  let enum = text $ "enum" ++ map toLower (toRomanNumeral oldlevel)
  let stylecommand = if numstyle == DefaultStyle && numdelim == DefaultDelim
                        then empty
                        else "\\def" <> "\\label" <> enum <>
                              braces (todelim $ tostyle enum)
  let resetcounter = if start == 1 || oldlevel > 4
                        then empty
                        else "\\setcounter" <> braces enum <>
                              braces (text $ show $ start - 1)
  let spacing = if isTightList lst
                   then text "\\itemsep1pt\\parskip0pt\\parsep0pt"
                   else empty
  return $ text ("\\begin{enumerate}" ++ inc)
         $$ stylecommand
         $$ resetcounter
         $$ spacing
         $$ vcat items
         $$ "\\end{enumerate}"
blockToLaTeX (DefinitionList []) = return empty
blockToLaTeX (DefinitionList lst) = do
  incremental <- gets stIncremental
  let inc = if incremental then "[<+->]" else ""
  items <- mapM defListItemToLaTeX lst
  let spacing = if all isTightList (map snd lst)
                   then text "\\itemsep1pt\\parskip0pt\\parsep0pt"
                   else empty
  return $ text ("\\begin{description}" ++ inc) $$ spacing $$ vcat items $$
               "\\end{description}"
blockToLaTeX HorizontalRule = return $
  "\\begin{center}\\rule{0.5\\linewidth}{\\linethickness}\\end{center}"
blockToLaTeX (Header level (id',classes,_) lst) = do
  modify $ \s -> s{stInHeading = True}
  hdr <- sectionHeader ("unnumbered" `elem` classes) id' level lst
  modify $ \s -> s{stInHeading = False}
  return hdr
blockToLaTeX (Table caption aligns widths heads rows) = do
  headers <- if all null heads
                then return empty
                else ($$ "\\midrule\n") `fmap`
                      (tableRowToLaTeX True aligns widths) heads
  let endhead = if all null heads
                   then empty
                   else text "\\endhead"
  captionText <- inlineListToLaTeX caption
  let capt = if isEmpty captionText
                then empty
                else text "\\caption" <> braces captionText
                         <> "\\tabularnewline\n\\toprule\n"
                         <> headers
                         <> "\\endfirsthead"
  rows' <- mapM (tableRowToLaTeX False aligns widths) rows
  let colDescriptors = text $ concat $ map toColDescriptor aligns
  modify $ \s -> s{ stTable = True }
  return $ "\\begin{longtable}[c]" <>
              braces ("@{}" <> colDescriptors <> "@{}")
              -- the @{} removes extra space at beginning and end
         $$ capt
         $$ "\\toprule"
         $$ headers
         $$ endhead
         $$ vcat rows'
         $$ "\\bottomrule"
         $$ "\\end{longtable}"

toColDescriptor :: Alignment -> String
toColDescriptor align =
  case align of
         AlignLeft    -> "l"
         AlignRight   -> "r"
         AlignCenter  -> "c"
         AlignDefault -> "l"

blockListToLaTeX :: [Block] -> State WriterState Doc
blockListToLaTeX lst = vsep `fmap` mapM blockToLaTeX lst

tableRowToLaTeX :: Bool
                -> [Alignment]
                -> [Double]
                -> [[Block]]
                -> State WriterState Doc
tableRowToLaTeX header aligns widths cols = do
  -- scale factor compensates for extra space between columns
  -- so the whole table isn't larger than columnwidth
  let scaleFactor = 0.97 ** fromIntegral (length aligns)
  let widths' = map (scaleFactor *) widths
  cells <- mapM (tableCellToLaTeX header) $ zip3 widths' aligns cols
  return $ hsep (intersperse "&" cells) <> "\\tabularnewline"

-- For simple latex tables (without minipages or parboxes),
-- we need to go to some lengths to get line breaks working:
-- as LineBreak bs = \vtop{\hbox{\strut as}\hbox{\strut bs}}.
fixLineBreaks :: Block -> Block
fixLineBreaks (Para ils)  = Para $ fixLineBreaks' ils
fixLineBreaks (Plain ils) = Plain $ fixLineBreaks' ils
fixLineBreaks x           = x

fixLineBreaks' :: [Inline] -> [Inline]
fixLineBreaks' ils = case splitBy (== LineBreak) ils of
                       []     -> []
                       [xs]   -> xs
                       chunks -> RawInline "tex" "\\vtop{" :
                                 concatMap tohbox chunks ++
                                 [RawInline "tex" "}"]
  where tohbox ys = RawInline "tex" "\\hbox{\\strut " : ys ++
                    [RawInline "tex" "}"]

tableCellToLaTeX :: Bool -> (Double, Alignment, [Block])
                 -> State WriterState Doc
tableCellToLaTeX _      (0,     _,     blocks) =
  blockListToLaTeX $ walk fixLineBreaks blocks
tableCellToLaTeX header (width, align, blocks) = do
  modify $ \st -> st{ stInMinipage = True, stNotes = [] }
  cellContents <- blockListToLaTeX blocks
  notes <- gets stNotes
  modify $ \st -> st{ stInMinipage = False, stNotes = [] }
  let valign = text $ if header then "[b]" else "[t]"
  let halign = case align of
               AlignLeft    -> "\\raggedright"
               AlignRight   -> "\\raggedleft"
               AlignCenter  -> "\\centering"
               AlignDefault -> "\\raggedright"
  return $ ("\\begin{minipage}" <> valign <>
            braces (text (printf "%.2f\\columnwidth" width)) <>
            (halign <> "\\strut" <> cr <> cellContents <> cr) <>
            "\\strut\\end{minipage}")
          $$ case notes of
                  [] -> empty
                  ns -> (case length ns of
                              n | n > 1 -> "\\addtocounter" <>
                                           braces "footnote" <>
                                           braces (text $ show $ 1 - n)
                                | otherwise -> empty)
                        $$
                        vcat (intersperse
                          ("\\addtocounter" <> braces "footnote" <> braces "1")
                          $ map (\x -> "\\footnotetext" <> braces x)
                          $ reverse ns)

listItemToLaTeX :: [Block] -> State WriterState Doc
listItemToLaTeX lst
  -- we need to put some text before a header if it's the first
  -- element in an item. This will look ugly in LaTeX regardless, but
  -- this will keep the typesetter from throwing an error.
  | ((Header _ _ _) :_) <- lst =
    blockListToLaTeX lst >>= return . (text "\\item ~" $$) . (nest 2)
  | otherwise = blockListToLaTeX lst >>= return .  (text "\\item" $$) .
                      (nest 2)

defListItemToLaTeX :: ([Inline], [[Block]]) -> State WriterState Doc
defListItemToLaTeX (term, defs) = do
    term' <- inlineListToLaTeX term
    -- put braces around term if it contains an internal link,
    -- since otherwise we get bad bracket interactions: \item[\hyperref[..]
    let isInternalLink (Link _ ('#':_,_)) = True
        isInternalLink _                  = False
    let term'' = if any isInternalLink term
                    then braces term'
                    else term'
    def'  <- liftM vsep $ mapM blockListToLaTeX defs
    return $ case defs of
     (((Header _ _ _) : _) : _) ->
       "\\item" <> brackets term'' <> " ~ " $$ def'
     _                          ->
       "\\item" <> brackets term'' $$ def'

-- | Craft the section header, inserting the secton reference, if supplied.
sectionHeader :: Bool    -- True for unnumbered
              -> [Char]
              -> Int
              -> [Inline]
              -> State WriterState Doc
sectionHeader unnumbered ref level lst = do
  txt <- inlineListToLaTeX lst
<<<<<<< HEAD
  lab <- text `fmap` toLabel ref
=======
  plain <- stringToLaTeX TextString $ foldl (++) "" $ map stringify lst
>>>>>>> 08d80809
  let noNote (Note _) = Str ""
      noNote x        = x
  let lstNoNotes = walk noNote lst
  txtNoNotes <- inlineListToLaTeX lstNoNotes
  let star = if unnumbered then text "*" else empty
  -- footnotes in sections don't work (except for starred variants)
  -- unless you specify an optional argument:
  -- \section[mysec]{mysec\footnote{blah}}
  optional <- if unnumbered || lstNoNotes == lst
                 then return empty
                 else do
                   return $ brackets txtNoNotes
  let stuffing = star <> optional <> braces (text "\\texorpdfstring"
                                             <> braces txt
                                             <> braces (text plain))
  book <- gets stBook
  opts <- gets stOptions
  let level' = if book || writerChapters opts then level - 1 else level
  internalLinks <- gets stInternalLinks
  let refLabel x = (if ref `elem` internalLinks
                       then text "\\hyperdef"
                                <> braces empty
                                <> braces lab
                                <> braces x
                       else x)
  let headerWith x y = refLabel $ text x <> y <>
                             if null ref
                                then empty
                                else text "\\label" <> braces lab
  let sectionType = case level' of
                          0  | writerBeamer opts -> "part"
                             | otherwise -> "chapter"
                          1  -> "section"
                          2  -> "subsection"
                          3  -> "subsubsection"
                          4  -> "paragraph"
                          5  -> "subparagraph"
                          _  -> ""
  inQuote <- gets stInQuote
  let prefix = if inQuote && level' >= 4
                  then text "\\mbox{}%"
                  -- needed for \paragraph, \subparagraph in quote environment
                  -- see http://tex.stackexchange.com/questions/169830/
                  else empty
  return $ if level' > 5
              then txt
              else prefix $$
                   headerWith ('\\':sectionType) stuffing
                   $$ if unnumbered
                         then "\\addcontentsline{toc}" <>
                                braces (text sectionType) <>
                                braces txtNoNotes
                         else empty

-- | Convert list of inline elements to LaTeX.
inlineListToLaTeX :: [Inline]  -- ^ Inlines to convert
                  -> State WriterState Doc
inlineListToLaTeX lst =
  mapM inlineToLaTeX (fixLineInitialSpaces lst)
    >>= return . hcat
    -- nonbreaking spaces (~) in LaTeX don't work after line breaks,
    -- so we turn nbsps after hard breaks to \hspace commands.
    -- this is mostly used in verse.
 where fixLineInitialSpaces [] = []
       fixLineInitialSpaces (LineBreak : Str s@('\160':_) : xs) =
         LineBreak : fixNbsps s ++ fixLineInitialSpaces xs
       fixLineInitialSpaces (x:xs) = x : fixLineInitialSpaces xs
       fixNbsps s = let (ys,zs) = span (=='\160') s
                    in  replicate (length ys) hspace ++ [Str zs]
       hspace = RawInline "latex" "\\hspace*{0.333em}"

isQuoted :: Inline -> Bool
isQuoted (Quoted _ _) = True
isQuoted _ = False

-- | Convert inline element to LaTeX
inlineToLaTeX :: Inline    -- ^ Inline to convert
              -> State WriterState Doc
inlineToLaTeX (Span (id',classes,_) ils) = do
  let noEmph = "csl-no-emph" `elem` classes
  let noStrong = "csl-no-strong" `elem` classes
  let noSmallCaps = "csl-no-smallcaps" `elem` classes
  ref <- toLabel id'
  let linkAnchor = if null id'
                      then empty
                      else "\\hyperdef{}" <> braces (text ref) <> "{}"
  fmap (linkAnchor <>)
    ((if noEmph then inCmd "textup" else id) .
     (if noStrong then inCmd "textnormal" else id) .
     (if noSmallCaps then inCmd "textnormal" else id) .
     (if not (noEmph || noStrong || noSmallCaps)
         then braces
         else id)) `fmap` inlineListToLaTeX ils
inlineToLaTeX (Emph lst) =
  inlineListToLaTeX lst >>= return . inCmd "emph"
inlineToLaTeX (Strong lst) =
  inlineListToLaTeX lst >>= return . inCmd "textbf"
inlineToLaTeX (Strikeout lst) = do
  -- we need to protect VERB in an mbox or we get an error
  -- see #1294
  contents <- inlineListToLaTeX $ protectCode lst
  modify $ \s -> s{ stStrikeout = True }
  return $ inCmd "sout" contents
inlineToLaTeX (Superscript lst) =
  inlineListToLaTeX lst >>= return . inCmd "textsuperscript"
inlineToLaTeX (Subscript lst) = do
  inlineListToLaTeX lst >>= return . inCmd "textsubscript"
inlineToLaTeX (SmallCaps lst) =
  inlineListToLaTeX lst >>= return . inCmd "textsc"
inlineToLaTeX (Cite cits lst) = do
  st <- get
  let opts = stOptions st
  case writerCiteMethod opts of
     Natbib   -> citationsToNatbib cits
     Biblatex -> citationsToBiblatex cits
     _        -> inlineListToLaTeX lst

inlineToLaTeX (Code (_,classes,_) str) = do
  opts <- gets stOptions
  case () of
     _ | writerListings opts                         -> listingsCode
       | writerHighlight opts && not (null classes) -> highlightCode
       | otherwise                                   -> rawCode
   where listingsCode = do
           inNote <- gets stInNote
           when inNote $ modify $ \s -> s{ stVerbInNote = True }
           let chr = case "!\"&'()*,-./:;?@_" \\ str of
                          (c:_) -> c
                          []    -> '!'
           return $ text $ "\\lstinline" ++ [chr] ++ str ++ [chr]
         highlightCode = do
           case highlight formatLaTeXInline ("",classes,[]) str of
                  Nothing -> rawCode
                  Just  h -> modify (\st -> st{ stHighlighting = True }) >>
                             return (text h)
         rawCode = liftM (text . (\s -> "\\texttt{" ++ escapeSpaces s ++ "}"))
                          $ stringToLaTeX CodeString str
           where
             escapeSpaces =  concatMap (\c -> if c == ' ' then "\\ " else [c])
inlineToLaTeX (Quoted qt lst) = do
  contents <- inlineListToLaTeX lst
  csquotes <- liftM stCsquotes get
  opts <- gets stOptions
  if csquotes
     then return $ "\\enquote" <> braces contents
     else do
       let s1 = if (not (null lst)) && (isQuoted (head lst))
                   then "\\,"
                   else empty
       let s2 = if (not (null lst)) && (isQuoted (last lst))
                   then "\\,"
                   else empty
       let inner = s1 <> contents <> s2
       return $ case qt of
                DoubleQuote ->
                   if writerTeXLigatures opts
                      then text "``" <> inner <> text "''"
                      else char '\x201C' <> inner <> char '\x201D'
                SingleQuote ->
                   if writerTeXLigatures opts
                      then char '`' <> inner <> char '\''
                      else char '\x2018' <> inner <> char '\x2019'
inlineToLaTeX (Str str) = liftM text $ stringToLaTeX TextString str
inlineToLaTeX (Math InlineMath str) =
  return $ "\\(" <> text str <> "\\)"
inlineToLaTeX (Math DisplayMath str) =
  return $ "\\[" <> text str <> "\\]"
inlineToLaTeX (RawInline f str)
  | f == Format "latex" || f == Format "tex"
                        = return $ text str
  | otherwise           = return empty
inlineToLaTeX (LineBreak) = return "\\\\"
inlineToLaTeX Space = return space
inlineToLaTeX (Link txt ('#':ident, _)) = do
  contents <- inlineListToLaTeX txt
  lab <- toLabel ident
  return $ text "\\hyperref" <> brackets (text lab) <> braces contents
inlineToLaTeX (Link txt (src, _)) =
  case txt of
        [Str x] | escapeURI x == src ->  -- autolink
             do modify $ \s -> s{ stUrl = True }
                src' <- stringToLaTeX URLString src
                return $ text $ "\\url{" ++ src' ++ "}"
        [Str x] | Just rest <- stripPrefix "mailto:" src,
                  escapeURI x == rest -> -- email autolink
             do modify $ \s -> s{ stUrl = True }
                src' <- stringToLaTeX URLString src
                contents <- inlineListToLaTeX txt
                return $ "\\href" <> braces (text src') <>
                   braces ("\\nolinkurl" <> braces contents)
        _ -> do contents <- inlineListToLaTeX txt
                src' <- stringToLaTeX URLString src
                return $ text ("\\href{" ++ src' ++ "}{") <>
                         contents <> char '}'
inlineToLaTeX (Image _ (source, _)) = do
  modify $ \s -> s{ stGraphics = True }
  let source' = if isURI source
                   then source
                   else unEscapeString source
  source'' <- stringToLaTeX URLString source'
  inHeading <- gets stInHeading
  return $
    (if inHeading then "\\protect\\includegraphics" else "\\includegraphics")
    <> braces (text source'')
inlineToLaTeX (Note contents) = do
  inMinipage <- gets stInMinipage
  modify (\s -> s{stInNote = True})
  contents' <- blockListToLaTeX contents
  modify (\s -> s {stInNote = False})
  let optnl = case reverse contents of
                   (CodeBlock _ _ : _) -> cr
                   _                   -> empty
  let noteContents = nest 2 contents' <> optnl
  opts <- gets stOptions
  -- in beamer slides, display footnote from current overlay forward
  let beamerMark = if writerBeamer opts
                      then text "<.->"
                      else empty
  modify $ \st -> st{ stNotes = noteContents : stNotes st }
  return $
    if inMinipage
       then "\\footnotemark{}"
       -- note: a \n before } needed when note ends with a Verbatim environment
       else "\\footnote" <> beamerMark <> braces noteContents

protectCode :: [Inline] -> [Inline]
protectCode [] = []
protectCode (x@(Code ("",[],[]) _) : xs) = x : protectCode xs
protectCode (x@(Code _ _) : xs) = ltx "\\mbox{" : x : ltx "}" : xs
  where ltx = RawInline (Format "latex")
protectCode (x : xs) = x : protectCode xs

citationsToNatbib :: [Citation] -> State WriterState Doc
citationsToNatbib (one:[])
  = citeCommand c p s k
  where
    Citation { citationId = k
             , citationPrefix = p
             , citationSuffix = s
             , citationMode = m
             }
      = one
    c = case m of
             AuthorInText     -> "citet"
             SuppressAuthor  -> "citeyearpar"
             NormalCitation -> "citep"

citationsToNatbib cits
  | noPrefix (tail cits) && noSuffix (init cits) && ismode NormalCitation cits
  = citeCommand "citep" p s ks
  where
     noPrefix  = all (null . citationPrefix)
     noSuffix  = all (null . citationSuffix)
     ismode m  = all (((==) m)  . citationMode)
     p         = citationPrefix  $ head $ cits
     s         = citationSuffix  $ last $ cits
     ks        = intercalate ", " $ map citationId cits

citationsToNatbib (c:cs) | citationMode c == AuthorInText = do
     author <- citeCommand "citeauthor" [] [] (citationId c)
     cits   <- citationsToNatbib (c { citationMode = SuppressAuthor } : cs)
     return $ author <+> cits

citationsToNatbib cits = do
  cits' <- mapM convertOne cits
  return $ text "\\citetext{" <> foldl combineTwo empty cits' <> text "}"
  where
    combineTwo a b | isEmpty a = b
                   | otherwise = a <> text "; " <> b
    convertOne Citation { citationId = k
                        , citationPrefix = p
                        , citationSuffix = s
                        , citationMode = m
                        }
        = case m of
               AuthorInText   -> citeCommand "citealt"  p s k
               SuppressAuthor -> citeCommand "citeyear" p s k
               NormalCitation -> citeCommand "citealp"  p s k

citeCommand :: String -> [Inline] -> [Inline] -> String -> State WriterState Doc
citeCommand c p s k = do
  args <- citeArguments p s k
  return $ text ("\\" ++ c) <> args

citeArguments :: [Inline] -> [Inline] -> String -> State WriterState Doc
citeArguments p s k = do
  let s' = case s of
        (Str (x:[]) : r) | isPunctuation x -> dropWhile (== Space) r
        (Str (x:xs) : r) | isPunctuation x -> Str xs : r
        _                                  -> s
  pdoc <- inlineListToLaTeX p
  sdoc <- inlineListToLaTeX s'
  let optargs = case (isEmpty pdoc, isEmpty sdoc) of
                     (True, True ) -> empty
                     (True, False) -> brackets sdoc
                     (_   , _    ) -> brackets pdoc <> brackets sdoc
  return $ optargs <> braces (text k)

citationsToBiblatex :: [Citation] -> State WriterState Doc
citationsToBiblatex (one:[])
  = citeCommand cmd p s k
    where
       Citation { citationId = k
                , citationPrefix = p
                , citationSuffix = s
                , citationMode = m
                } = one
       cmd = case m of
                  SuppressAuthor -> "autocite*"
                  AuthorInText   -> "textcite"
                  NormalCitation -> "autocite"

citationsToBiblatex (c:cs) = do
  args <- mapM convertOne (c:cs)
  return $ text cmd <> foldl (<>) empty args
    where
       cmd = case citationMode c of
                  AuthorInText -> "\\textcites"
                  _            -> "\\autocites"
       convertOne Citation { citationId = k
                           , citationPrefix = p
                           , citationSuffix = s
                           }
              = citeArguments p s k

citationsToBiblatex _ = return empty

-- Determine listings language from list of class attributes.
getListingsLanguage :: [String] -> Maybe String
getListingsLanguage [] = Nothing
getListingsLanguage (x:xs) = toListingsLanguage x <|> getListingsLanguage xs<|MERGE_RESOLUTION|>--- conflicted
+++ resolved
@@ -612,11 +612,8 @@
               -> State WriterState Doc
 sectionHeader unnumbered ref level lst = do
   txt <- inlineListToLaTeX lst
-<<<<<<< HEAD
   lab <- text `fmap` toLabel ref
-=======
   plain <- stringToLaTeX TextString $ foldl (++) "" $ map stringify lst
->>>>>>> 08d80809
   let noNote (Note _) = Str ""
       noNote x        = x
   let lstNoNotes = walk noNote lst
